--- conflicted
+++ resolved
@@ -25,8 +25,6 @@
 import os
 import imgui
 from imgui.integrations.glfw import GlfwRenderer
-
-from PyPlasmaFractal.mylib.gfx.separable_gaussian_blur import SeparableGaussianBlur
 
 # Ensure the package root is in sys.path so that the local modules can be imported when PyInstaller runs the script
 current_dir = Path(__file__).resolve().parent
@@ -53,6 +51,7 @@
 from PyPlasmaFractal.mylib.gfx.animation_timer import AnimationTimer
 from PyPlasmaFractal.mylib.gui.icons import Icons
 from PyPlasmaFractal.mylib.config.function_registry import FunctionRegistry
+from PyPlasmaFractal.mylib.gfx.separable_gaussian_blur import SeparableGaussianBlur
 
 from PyPlasmaFractal.plasma_fractal_types import ShaderFunctionType
 from PyPlasmaFractal.plasma_fractal_renderer import PlasmaFractalRenderer
@@ -259,12 +258,7 @@
 
         width, height = glfw.get_framebuffer_size(window)
 
-<<<<<<< HEAD
         self.feedback_manager = PingpongTextureRenderManager(self.ctx, width=width, height=height, dtype='f4', filter_x=moderngl.LINEAR, filter_y=moderngl.LINEAR) # repeat_x=True, repeat_y=True)
-=======
-        # TODO: Check if dtype='f2' (16-bit float instead of 32-bit) is sufficient
-        self.feedback_manager = PingpongTextureRenderManager(self.ctx, width=width, height=height, dtype='f4', filter_x=moderngl.LINEAR, filter_y=moderngl.LINEAR) #, repeat_x=True, repeat_y=True)
->>>>>>> b188eef1
 
 
     def setup_imgui(self, window):
@@ -314,8 +308,13 @@
         Main rendering loop that continuously updates and displays the fractal visuals.
         """
         main_renderer = PlasmaFractalRenderer(self.ctx, self.shader_function_registries)
+        
         texture_to_screen = FullscreenTextureRenderer(self.ctx)
+        
+        # The separable Gaussian blur uses the feedback manager's textures to blur the previous frame's texture. To efficiently use resources,
+        # the current frame's texture is used as intermediate storage (before the noise visuals are rendered).
         gaussian_blur = SeparableGaussianBlur(self.ctx, self.feedback_manager)
+        
         fps_limiter = FrameRateLimiter(self.desired_fps)     
         
         self.first_frame = True                
@@ -350,12 +349,8 @@
             
             self.first_frame = False
     
-<<<<<<< HEAD
-    def render_frame(self, main_renderer: PlasmaFractalRenderer, elapsed_time: float):
-=======
     
-    def render_frame(self, main_renderer, gaussian_blur, elapsed_time):
->>>>>>> b188eef1
+    def render_frame(self, main_renderer: PlasmaFractalRenderer, gaussian_blur: SeparableGaussianBlur, elapsed_time: float):
         """
         Render a single frame of the fractal visuals.
         """
